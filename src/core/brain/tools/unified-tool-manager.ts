/**
 * Unified Tool Manager
 *
 * Combines MCP tools and internal tools into a single interface for LLM services.
 * Handles tool routing, execution, and conflict resolution between different tool sources.
 */

import { logger } from '../../logger/index.js';
import { MCPManager } from '../../mcp/manager.js';
import { InternalToolManager } from './manager.js';
import { ToolExecutionResult } from '../../mcp/types.js';
import { isInternalToolName } from './types.js';
import { EventManager } from '../../events/event-manager.js';
import { SessionEvents } from '../../events/event-types.js';
import { v4 as uuidv4 } from 'uuid';

/**
 * Configuration for the unified tool manager
 */
export interface UnifiedToolManagerConfig {
	/**
	 * Whether to enable internal tools
	 * @default true
	 */
	enableInternalTools?: boolean;

	/**
	 * Whether to enable MCP tools
	 * @default true
	 */
	enableMcpTools?: boolean;

	/**
	 * How to handle tool name conflicts
	 * @default 'prefix-internal'
	 */
	conflictResolution?: 'prefix-internal' | 'prefer-internal' | 'prefer-mcp' | 'error';

	/**
	 * Timeout for tool execution in milliseconds
	 * @default 30000
	 */
	executionTimeout?: number;
}

/**
 * Combined tool information for LLM services
 */
export interface CombinedToolSet {
	[toolName: string]: {
		description: string;
		parameters: any;
		source: 'internal' | 'mcp';
	};
}

/**
 * Unified Tool Manager that combines MCP and internal tools
 */
export class UnifiedToolManager {
	private mcpManager: MCPManager;
	private internalToolManager: InternalToolManager;
	private config: Required<UnifiedToolManagerConfig>;
	private eventManager?: EventManager;

	constructor(
		mcpManager: MCPManager,
		internalToolManager: InternalToolManager,
		config: UnifiedToolManagerConfig = {}
	) {
		this.mcpManager = mcpManager;
		this.internalToolManager = internalToolManager;
		this.config = {
			enableInternalTools: true,
			enableMcpTools: true,
			conflictResolution: 'prefix-internal',
			executionTimeout: 30000,
			...config,
		};
	}

	/**
	 * Set the event manager for emitting tool execution events
	 */
	setEventManager(eventManager: EventManager): void {
		this.eventManager = eventManager;
	}

	/**
	 * Get all available tools from both sources
	 */
	async getAllTools(): Promise<CombinedToolSet> {
		logger.info('UnifiedToolManager: Getting all tools');
		const combinedTools: CombinedToolSet = {};

		try {
			// Get MCP tools if enabled
			if (this.config.enableMcpTools) {
				logger.info('UnifiedToolManager: Loading MCP tools');
				try {
					const mcpTools = await this.mcpManager.getAllTools();
					logger.info(`UnifiedToolManager: Retrieved ${Object.keys(mcpTools).length} MCP tools`);
					for (const [toolName, tool] of Object.entries(mcpTools)) {
						combinedTools[toolName] = {
							description: tool.description,
							parameters: tool.parameters,
							source: 'mcp',
						};
					}
					logger.debug(`UnifiedToolManager: Loaded ${Object.keys(mcpTools).length} MCP tools`);
				} catch (error) {
					logger.warn('UnifiedToolManager: Failed to load MCP tools', { error });
				}
			}

			// Get internal tools if enabled
			if (this.config.enableInternalTools) {
				logger.info('UnifiedToolManager: Loading internal tools');
				try {
					const internalTools = this.internalToolManager.getAllTools();
					logger.info(
						`UnifiedToolManager: Retrieved ${Object.keys(internalTools).length} internal tools`
					);
					for (const [toolName, tool] of Object.entries(internalTools)) {
						// Skip tools that are not agent-accessible (internal-only tools)
						if (tool.agentAccessible === false) {
							logger.debug(`UnifiedToolManager: Skipping internal-only tool '${toolName}'`);
							continue;
						}

						const normalizedName = toolName.startsWith('cipher_') ? toolName : `cipher_${toolName}`;

						// Handle conflicts
						if (combinedTools[normalizedName]) {
							const conflictHandled = this.handleToolConflict(normalizedName, tool, combinedTools);
							if (!conflictHandled) continue;
						}

						combinedTools[normalizedName] = {
							description: tool.description,
							parameters: tool.parameters,
							source: 'internal',
						};
					}
					const totalInternalTools = Object.keys(internalTools).length;
					const agentAccessibleTools = Object.values(internalTools).filter(
						tool => tool.agentAccessible !== false
					).length;
					logger.debug(
						`UnifiedToolManager: Loaded ${totalInternalTools} internal tools (${agentAccessibleTools} agent-accessible, ${totalInternalTools - agentAccessibleTools} internal-only)`
					);
				} catch (error) {
					logger.warn('UnifiedToolManager: Failed to load internal tools', { error });
				}
			}

			logger.info('UnifiedToolManager: Combined tools loaded successfully', {
				totalTools: Object.keys(combinedTools).length,
				mcpTools: Object.values(combinedTools).filter(t => t.source === 'mcp').length,
				internalTools: Object.values(combinedTools).filter(t => t.source === 'internal').length,
			});

			return combinedTools;
		} catch (error) {
			logger.error('UnifiedToolManager: Failed to load combined tools', {
				error: error instanceof Error ? error.message : String(error),
				stack: error instanceof Error ? error.stack : undefined,
			});
			throw error;
		}
	}

	/**
	 * Execute a tool by routing to the appropriate manager
	 */
	async executeTool(toolName: string, args: any, sessionId?: string): Promise<ToolExecutionResult> {
		const executionId = uuidv4();
		const startTime = Date.now();
		const toolType =
			this.config.enableInternalTools && isInternalToolName(toolName) ? 'internal' : 'mcp';

		// Emit tool execution started event
		if (this.eventManager && sessionId) {
			this.eventManager.emitSessionEvent(sessionId, SessionEvents.TOOL_EXECUTION_STARTED, {
				toolName,
				toolType,
				sessionId,
				executionId,
				timestamp: startTime,
			});
		}

		try {
			logger.debug(`UnifiedToolManager: Executing tool '${toolName}'`, {
				toolName,
				hasArgs: !!args,
				sessionId,
				executionId,
			});

			let result: ToolExecutionResult;

			// Determine which manager should handle this tool
			if (this.config.enableInternalTools && isInternalToolName(toolName)) {
				// Internal tool execution
				if (!this.internalToolManager.isInternalTool(toolName)) {
					throw new Error(`Internal tool '${toolName}' not found`);
				}

				logger.debug(`UnifiedToolManager: Routing '${toolName}' to internal tool manager`);
				result = await this.internalToolManager.executeTool(toolName, args);
			} else if (this.config.enableMcpTools) {
				// MCP tool execution
				logger.debug(`UnifiedToolManager: Routing '${toolName}' to MCP manager`);
				result = await this.mcpManager.executeTool(toolName, args);
			} else {
				throw new Error(`Tool '${toolName}' not available - no suitable manager enabled`);
			}

			// Emit tool execution completed event
			if (this.eventManager && sessionId) {
				this.eventManager.emitSessionEvent(sessionId, SessionEvents.TOOL_EXECUTION_COMPLETED, {
					toolName,
					toolType,
					sessionId,
					executionId,
					duration: Date.now() - startTime,
					success: true,
					timestamp: Date.now(),
				});
			}

			return result;
		} catch (error) {
			const errorMessage = error instanceof Error ? error.message : String(error);
			const duration = Date.now() - startTime;

			// Emit tool execution failed event
			if (this.eventManager && sessionId) {
				this.eventManager.emitSessionEvent(sessionId, SessionEvents.TOOL_EXECUTION_FAILED, {
					toolName,
					toolType,
					sessionId,
					executionId,
					error: errorMessage,
					duration,
					timestamp: Date.now(),
				});
			}

			logger.error(`UnifiedToolManager: Tool execution failed for '${toolName}'`, {
				toolName,
				error: errorMessage,
				sessionId,
				executionId,
				duration,
			});
			throw error;
		}
	}

	/**
	 * Check if a tool is available (to agents)
	 */
	async isToolAvailable(toolName: string): Promise<boolean> {
		try {
			if (this.config.enableInternalTools && isInternalToolName(toolName)) {
				// Check if tool exists and is agent-accessible
				const tool = this.internalToolManager.getTool(toolName);
				if (!tool) return false;

				// Skip tools that are not agent-accessible (internal-only tools)
				if (tool.agentAccessible === false) {
					return false;
				}

				return true;
			} else if (this.config.enableMcpTools) {
				const mcpTools = await this.mcpManager.getAllTools();
				return toolName in mcpTools;
			}
			return false;
		} catch (error) {
			logger.error(`UnifiedToolManager: Error checking tool availability for '${toolName}'`, {
				error,
			});
			return false;
		}
	}

	/**
	 * Get tool source (internal or mcp) for agent-accessible tools
	 */
	async getToolSource(toolName: string): Promise<'internal' | 'mcp' | null> {
		try {
			if (this.config.enableInternalTools && isInternalToolName(toolName)) {
				// Check if tool exists and is agent-accessible
				const tool = this.internalToolManager.getTool(toolName);
				if (!tool) return null;

				// Skip tools that are not agent-accessible (internal-only tools)
				if (tool.agentAccessible === false) {
					return null;
				}

				return 'internal';
			} else if (this.config.enableMcpTools) {
				const mcpTools = await this.mcpManager.getAllTools();
				return toolName in mcpTools ? 'mcp' : null;
			}
			return null;
		} catch (error) {
			logger.error(`UnifiedToolManager: Error determining tool source for '${toolName}'`, {
				error,
			});
			return null;
		}
	}

	/**
	 * Get tools formatted for specific LLM providers
	 */
	async getToolsForProvider(
<<<<<<< HEAD
		provider: 'openai' | 'anthropic' | 'openrouter' | 'qwen'
	): Promise<any[]> {
=======
		provider: 'openai' | 'anthropic' | 'openrouter' | 'aws' | 'azure'
	): Promise<any[]> {
		logger.info(`UnifiedToolManager: Getting tools for provider: ${provider}`);
>>>>>>> 01347133
		const allTools = await this.getAllTools();
		logger.info(`UnifiedToolManager: Got ${Object.keys(allTools).length} total tools`);

		switch (provider) {
			case 'openai':
			case 'openrouter':
<<<<<<< HEAD
			case 'qwen':
=======
				logger.info('UnifiedToolManager: Formatting tools for OpenAI');
>>>>>>> 01347133
				return this.formatToolsForOpenAI(allTools);
			case 'anthropic':
				logger.info('UnifiedToolManager: Formatting tools for Anthropic');
				return this.formatToolsForAnthropic(allTools);
			case 'aws':
				logger.info('UnifiedToolManager: Formatting tools for AWS (Anthropic-compatible)');
				return this.formatToolsForAnthropic(allTools); // AWS Bedrock uses Anthropic-compatible format
			case 'azure':
				logger.info('UnifiedToolManager: Formatting tools for Azure (OpenAI-compatible)');
				return this.formatToolsForOpenAI(allTools); // Azure OpenAI uses OpenAI-compatible format
			default:
				throw new Error(`Unsupported provider: ${provider}`);
		}
	}

	/**
	 * Get manager statistics
	 */
	getStats(): {
		internalTools: any;
		mcpTools: any;
		config: Required<UnifiedToolManagerConfig>;
	} {
		return {
			internalTools: this.config.enableInternalTools
				? this.internalToolManager.getManagerStats()
				: null,
			mcpTools: this.config.enableMcpTools
				? {
						clientCount: this.mcpManager.getClients().size,
						failedConnections: Object.keys(this.mcpManager.getFailedConnections()).length,
					}
				: null,
			config: this.config,
		};
	}

	/**
	 * Handle tool name conflicts
	 */
	private handleToolConflict(
		toolName: string,
		_internalTool: any,
		_existingTools: CombinedToolSet
	): boolean {
		switch (this.config.conflictResolution) {
			case 'prefix-internal':
				// Tool already has cipher_ prefix, so conflict shouldn't occur
				return true;

			case 'prefer-internal':
				logger.warn(
					`UnifiedToolManager: Tool conflict for '${toolName}', preferring internal tool`
				);
				return true;

			case 'prefer-mcp':
				logger.warn(`UnifiedToolManager: Tool conflict for '${toolName}', preferring MCP tool`);
				return false;

			case 'error':
				throw new Error(`Tool name conflict: '${toolName}' exists in both MCP and internal tools`);

			default:
				return true;
		}
	}

	/**
	 * Format tools for OpenAI/OpenRouter (function calling format)
	 */
	private formatToolsForOpenAI(tools: CombinedToolSet): any[] {
		return Object.entries(tools).map(([name, tool]) => ({
			type: 'function',
			function: {
				name,
				description: tool.description,
				parameters: tool.parameters,
			},
		}));
	}

	/**
	 * Format tools for Anthropic (tool use format)
	 */
	private formatToolsForAnthropic(tools: CombinedToolSet): any[] {
		return Object.entries(tools).map(([name, tool]) => ({
			name,
			description: tool.description,
			input_schema: tool.parameters,
		}));
	}
}<|MERGE_RESOLUTION|>--- conflicted
+++ resolved
@@ -320,26 +320,19 @@
 	/**
 	 * Get tools formatted for specific LLM providers
 	 */
+
 	async getToolsForProvider(
-<<<<<<< HEAD
-		provider: 'openai' | 'anthropic' | 'openrouter' | 'qwen'
-	): Promise<any[]> {
-=======
-		provider: 'openai' | 'anthropic' | 'openrouter' | 'aws' | 'azure'
+		provider: 'openai' | 'anthropic' | 'openrouter' | 'aws' | 'azure' | 'qwen'
 	): Promise<any[]> {
 		logger.info(`UnifiedToolManager: Getting tools for provider: ${provider}`);
->>>>>>> 01347133
 		const allTools = await this.getAllTools();
 		logger.info(`UnifiedToolManager: Got ${Object.keys(allTools).length} total tools`);
 
 		switch (provider) {
 			case 'openai':
 			case 'openrouter':
-<<<<<<< HEAD
+				logger.info('UnifiedToolManager: Formatting tools for OpenAI');
 			case 'qwen':
-=======
-				logger.info('UnifiedToolManager: Formatting tools for OpenAI');
->>>>>>> 01347133
 				return this.formatToolsForOpenAI(allTools);
 			case 'anthropic':
 				logger.info('UnifiedToolManager: Formatting tools for Anthropic');
